---
title: Domains
permalink: /guides/compute-engine/domains/
layout: single
date: Last Modified
sidebar:
  - nav: 'compute-engine'
---

<script defer type='module'>
    import {  renderMathInDocument } 
      from '//unpkg.com/mathlive/dist/mathlive.min.mjs';
    renderMathInDocument({
      TeX: {
        delimiters: {
          inline: [ ['$', '$'], ['\\(', '\\)']],
          display: [['$$', '$$'],['\\[', '\\]']],
        },
      },
      asciiMath: null,
      processEnvironments : false,
      renderAccessibleContent: false,
    });
</script>

# Domains

A **domain**, such as `Integer` `Boolean`, is a **set** used to represent the possible values of an expression.


<<<<<<< HEAD
See the list below of the domains built-in the standard dictionary of the
Comptue Engine.

## Domains Lattice

Domains are defined in a hierarchy (a lattice). The upper bound of the
_domain&nbsp;lattice_ is `Anything` and the lower bound is `Nothing`.

The _parent_ of a domain represent a _is-a_/_subset-of_ relationship, for
example, a `List` _is-a_ `Collection`.
=======
**Domains are similar to _types_ in programming languages.** They are used to 
select the correct function definition. For example a function `Add` could operate
either on numbers or matrixes. The domain of the arguments is used to
select the appropriate function definition. Domains are also used in symbolic manipulation
algorithm to decide when certain manipulations are possible.

The list below includes the domains that are included in the standard dictionary of the Compute Engine.



## Domains Lattice

**Domains are defined in a hierarchy (a lattice).** The upper bound of the
lattice is `Anything` and the lower bound is `Nothing`. 

The _parent_ of a domain represents a _is-a_/_subset-of_ relationship, for example, a `List` _is-a_ `Collection`.
>>>>>>> 20e4dd6b

![Anything domains](/assets/domains.001.jpeg 'The top-level domains')
![Tensor domains](/assets/domains.002.jpeg 'The Tensor sub-domains')
![Function domains](/assets/domains.003.jpeg 'The Function sub-domains')
![Number domains](/assets/domains.004.jpeg 'The Number sub-domains')

The implementation of the CortexJS domains is based on
[Weibel, Trudy & Gonnet, Gaston. (1991). An Algebra of Properties.. 352-359. 10.1145/120694.120749. ](https://www.researchgate.net/publication/.221564157_An_Algebra_of_Properties).{.notice--info}

## Obtaining the Domain of an Expression

**To obtain the domain of an expression**, use the `ce.domain()` function.

```js
const ce = new ComputeEngine();

ce.domain('Pi');
// ➔ "TranscendentalNumber"

ce.domain('Add');
// ➔ "Function": domain of the symbol "Add"

ce.domain(['Add', 5, 2]);
// ➔ "Number": the result of the "Add" function
// (its codomain) in general is a "Number"

<<<<<<< HEAD
engine.domain(engine.evaluate(['Add', 5, 2]));
// ➔ "RealNumber"
=======
ce.domain(ce.evaluate(['Add', 5, 2]));
// ➔ "Integer": once evaluated, the domain of the result may be more specific
>>>>>>> 20e4dd6b
```

## Defining New Domains

A new domain can be defined using a **domain expression**, that is a set 
expression using any of the any of the **set functions**: `Union` 
`Intersection` `SetMinus`..., combined with domains and **parametric domain** functions.

<<<<<<< HEAD
**To convert a domain to a canonical form**, use
`ce.format(<domain>, 'canonical-domain')`.
=======

```json
//  A number or a boolean.
["Union", "Number", "Boolean"]

// Any number except "1".
["SetMinus", "Number", 1]
```

<div class='read-more'><a href="/guides/compute-engine/sets/">Learn more about <strong>Sets</strong> and the set functions<svg class="svg-chevron" ><use xlink:href="#svg-chevron"></use></svg></a></div>


**Parametric domains** are functions that define a domain:

```json
// Range of non-negative integers
["Range", 0, "+Infinity"]
```

The `["Range", <min>, <max>]` parametric domain defines a set of integers such
that \\( \mathord{min} \le n \le \mathord{max}, n \in \N \\).

The `["Interval", <min>, <max>]` parametric domain defines a set of real numbers
such that \\( \mathord{min} \le x \le \mathord{max}, n \in \R \\).

**To represent an open interval**, use the `Open` function:
`["Interval", ["Open", <min>], <max>]` \\( \operatorname{min} \lt x \le \operatorname{max},
n \in \R \\) or \\(x \in \rbrack \operatorname{min}, \operatorname{max} \rbrack \\).


<div class=symbols-table>

| Parametric Domain | Description |
| :--- | :--- |
| `Function` | `["Function", ...<arg-domain>, <co-domain>]` <br> For example, `["Function", "Number", "Boolean"]` is the domain of the functions that have a single argument, a number, and return a boolean (has a boolean codomain). |
| `Interval` | `["Interval", <min>, <max>]` <br> The set of real numbers between `<min>` and `<max>`. Use `["Interval", ["Open", <min>], <max>]` to indicate an  open interval. |
| `Multiple` | `["Multiple", <factor>, <domain>, <offset>]` <br> The set of numbers that satisfy `<factor> * x + <offset>` with `x` in `domain`. For example, the set of odd numbers is `["Multiple", 2, "Integer", 1]`|
| `Range` | `["Range", <min>, <max>]` <br> The set of integers from `<min>` to `<max>` (inclusive). |

</div>





## Simplifying Domains

**To simplify a domain expression**, use `ce.simplify(<domain>)`.
>>>>>>> 20e4dd6b

```js
ce.simplify(["SetMinus", "Integer", ["Range", "-Infinity", 0]]);
// ➔ ["Range", 1, "+Infinity]]

ce.simplify(
  ["Union", ["Number", 0, "+Infinity"], ["Number", "-Infinity", 5]],
);
// ➔ "ExtendedRealNumber"
```

## List of Domains

### Numeric Domains

<div class=symbols-table>

| Domain | Notation | Description |
| :--- | :--- | :--- |
| `AlgebraicNumber`| \\[ \mathbb{A} \\] | Elements are the root of a polynomial |
| `ComplexNumber` | \\(\mathbb{C}\\) | A real or imaginary number |
| `Integer` | \\(\mathbb{Z}\\) | The set of whole numbers: \\(\lbrace 0, 1, 2, 3\ldots\rbrace\\) and their additive inverse: \\(\lbrace -1, -2, -3\ldots\rbrace\\) |
| `Number` |  | Any number, real or complex |
| `RationalNumber` | \\(\mathbb{Q}\\) | A number which can be expressed as the quotient \\(p / q\\) of two integers \\(p, q \in \mathbb{Z}\\). |
| `RealNumber` |\\(\mathbb{R}\\) | |

</div>


### Function Domains

<div class=symbols-table>

<<<<<<< HEAD
| Domain                             | Description                                                                                                                                                                                                                                                          |
| :--------------------------------- | :------------------------------------------------------------------------------------------------------------------------------------------------------------------------------------------------------------------------------------------------------------------- |
| `Boolean`                          | `True` or `False`                                                                                                                                                                                                                                                    |
| `MaybeBoolean`                     | `True` `False` or `Maybe`                                                                                                                                                                                                                                            |
| `String`                           | A string of Unicode characters                                                                                                                                                                                                                                       |
| `Symbol`                           | A string used to represent the name of a constant, variable or function in a MathJSON expression                                                                                                                                                                     |
| `Integer`                          | \\(= \mathbb{Z}\\). The set of whole numbers: \\(0, 1, 2, 3\ldots\\) and their additive inverse: \\(-1, -2, -3, \ldots\\)                                                                                                                                            |
| `RationalNumber`                   | \\(= \mathbb{Q}\\). A number which can be expressed as the quotient \\(\frac{p}{q}\\) of two integers \\(p, q \in \mathbb{Z}\\).                                                                                                                                     |
| `RealNumber`                       | \\(= \mathbb{R}\\)                                                                                                                                                                                                                                                   |
| `ImaginaryNumber`                  | Any purely imaginary value (including zero)                                                                                                                                                                                                                          |
| `ComplexNumber`                    | \\(= \mathbb{C}\\). A real or imaginary number                                                                                                                                                                                                                       |
| `ComplexTensor`                    | A tensor whose elements are complex numbers                                                                                                                                                                                                                          |
| `RealTensor`                       | A tensor whose elements are real numbers                                                                                                                                                                                                                             |
| `IntegerTensor`                    | A tensor whose elements are integers                                                                                                                                                                                                                                 |
| `LogicalTensor`                    | A tensor whose elements are 0 or 1                                                                                                                                                                                                                                   |
| `Scalar`                           | A tensor of rank 0                                                                                                                                                                                                                                                   |
| `Vector`<br>`Row`<br>`Column`      | A tensor of rank 1. The argument of the parametric version specifies the number of elements in the vector.                                                                                                                                                           |
| `Matrix`                           | A tensor of rank 2. The argument of the parametric version specifies the number of rows and columns in the matrix.                                                                                                                                                   |
| `Quaternion`                       | A \\(2\times2\\) matrix of complex elements. [Quaternions](https://en.wikipedia.org/wiki/Quaternion) are commonly used to represent vectors in 3D space (\\(\mathbb{R}^3\\))                                                                                         |
| `SquareMatrix`                     | A tensor with the same number of rows and columns                                                                                                                                                                                                                    |
| `MonomialMatrix`                   | A square matrix with exactly one non-zero entry in each row and column                                                                                                                                                                                               |
| `OrthogonalMatrix`                 | A real square matrix whose transpose is equal to its inverse: \\(Q^{\mathrm{T}}=Q^{-1}\\)                                                                                                                                                                            |
| `PermutationMatrix`                | A square matrix with with exactly one non-zero entry in each row and column                                                                                                                                                                                          |
| `DiagonalMatrix`                   | A matrix in which the elements outside the main diagonal are zero                                                                                                                                                                                                    |
| `IdentityMatrix`                   | A diagonal matrix whose diagonal elements are 1                                                                                                                                                                                                                      |
| `ZeroMatrix`                       | A matrix whose elements are 0                                                                                                                                                                                                                                        |
| `SymmetricMatrix`                  | A real matrix that is equal to its transpose                                                                                                                                                                                                                         |
| `HermitianMatrix`                  | A complex matrix that is equal to its conjugate transpose                                                                                                                                                                                                            |
| `ContinuousFunction`               | A [continuous function](https://en.wikipedia.org/wiki/Continuous_function) is a function that has no abrupt change in value (no discontinuity). The [Weirestrass function](https://en.wikipedia.org/wiki/Weierstrass_function) is continuous, but not differentiable |
| `TranscendentalFunction`           | A function not expressible as a finite combination of the algebraic operations of addition, subtraction, multiplication, division, raising to a power, and extracting a root. Example: "Log", "Sin"...                                                               |
| `AlgebraicFunction`                | A function that can be defined as the root of a polynomial equation                                                                                                                                                                                                  |
| `PeriodicFunction`                 | A function that repeats its values at regular intervals                                                                                                                                                                                                              |
| `TrigonometricFunction`            | Real functions which relate an angle of a right-angled triangle to ratios of two side lengths                                                                                                                                                                        |
| `HyperbolicFunction`               |                                                                                                                                                                                                                                                                      |
| `MonotonicFunction`                | A function that is either entirely non-increasing, or entirely non-decreasing                                                                                                                                                                                        |
| `StrictMonotonicFunction`          |                                                                                                                                                                                                                                                                      |
| `DifferentiableFunction`           | A function whose derivative exists at each point in its domain                                                                                                                                                                                                       |
| `InfinitelyDifferentiableFunction` |                                                                                                                                                                                                                                                                      |
| `RationalFunction`                 | A function that can be expressed as the ratio of two polynomials                                                                                                                                                                                                     |
| `PolynomialFunction`               | A function expressed only with the operations of addition, subtraction, multiplication, and non-negative integer exponentiation                                                                                                                                      |
| `QuadraticFunction`                | A function of the form \\(f(x) = ax^2+ bx + c\\)                                                                                                                                                                                                                     |
| `LinearFunction`                   | \\(f(x) = ax+ b\\) A function that is the product of an argument plus a constant                                                                                                                                                                                     |
| `ConstantFunction`                 | A function that always return the same value                                                                                                                                                                                                                         |
| `MonotonicFunction`                |                                                                                                                                                                                                                                                                      |
| `StrictMonotonicFunction`          |                                                                                                                                                                                                                                                                      |
| `Predicate`                        | A function with a codomain (range) of `MaybeBoolean`                                                                                                                                                                                                                 |
| `LogicalFunction`                  | A predicate whose arguments are in the `MaybeBoolean` domain, for example the domain of `And` is `LogicalFunction`                                                                                                                                                   |
| `Domain`                           | The domain of all the domains                                                                                                                                                                                                                                        |
| `ParametricDomain`                 | The domain of all the parametric domains, that is the functions that can define a domain                                                                                                                                                                             |

=======
| Domain | Description |
| :--- | :--- |
| `ContinuousFunction` | A [continuous function](https://en.wikipedia.org/wiki/Continuous_function) is a function that has no abrupt change in value (no discontinuity). The [Weirestrass function](https://en.wikipedia.org/wiki/Weierstrass_function) is continuous, but not differentiable |
| `TranscendentalFunction` | A function not expressible as a finite combination of the algebraic operations of addition, subtraction, multiplication, division, raising to a power, and extracting a root. Example: "Log", "Sin"... |
| `AlgebraicFunction` | A function that can be defined as the root of a polynomial equation |
| `PeriodicFunction` | A function that repeats its values at regular intervals |
| `TrigonometricFunction` | Real functions which relate an angle of a right-angled triangle to ratios of two side lengths |
| `HyperbolicFunction` | | 
| `MonotonicFunction` | A function that is either entirely non-increasing, or entirely non-decreasing |
| `StrictMonotonicFunction` | | 
| `DifferentiableFunction` | A function whose derivative exists at each point in its domain | 
| `InfinitelyDifferentiableFunction` | | 
| `RationalFunction` | A function that can be expressed as the ratio of two polynomials |
| `PolynomialFunction` | A function expressed only with the operations of addition, subtraction, multiplication, and non-negative integer exponentiation | 
| `QuadraticFunction` |  A function of the form \\( x \mapsto \ ax^2+ bx + c\\) | 
| `LinearFunction` | A function that is the product of an argument plus a constant: \\(x \mapsto ax+ b\\)  | 
| `ConstantFunction` | A function that always return the same value \\(x \mapsto c\\)|
| `MonotonicFunction` | | 
| `StrictMonotonicFunction`  | | 
| `Predicate`  | A function with a codomain of `MaybeBoolean` | 
| `LogicalFunction`  | A predicate whose arguments are in the `MaybeBoolean` domain, for example the domain of `And` is `LogicalFunction` | 
>>>>>>> 20e4dd6b
</div>

### Tensor Domains
<div class=symbols-table>

<<<<<<< HEAD
**To represent an open interval**, use the `Open` function:
`["Interval", ["Open", <min>], <max>]` \\( \operatorname{min} \lt x \le
\operatorname{max}, n \in \R \\) or \\(x \in \rbrack \operatorname{min},
\operatorname{max} \rbrack \\).

<div class=symbols-table>

| Parametric Domain | Description                                                                                                                                                                                                             |
| :---------------- | :---------------------------------------------------------------------------------------------------------------------------------------------------------------------------------------------------------------------- |
| `Function`        | `["Function", ...<arg-domain>, <co-domain>]` <br> For example, `["Function", "Number", "Boolean"]` is the domain of the functions that have a single argument, a number, and return a boolean (has a boolean codomain). |
| `Interval`        | `["Interval", <min>, <max>]` <br> The set of real numbers between `<min>` and `<max>`. Use `["Interval", ["Open", <min>], <max>]` to indicate an open interval.                                                         |
| `Range`           | `["Range", <min>, <max>]` <br> The set of integers from `<min>` to `<max>` (inclusive).                                                                                                                                 |

</div>

## Defining New Domains

**To define new domains**, use set operations such as `Union`, `Intersection`,
`SetMinus` or `Set`.

```json
//  A number or a boolean.
["Union", "Number", "Boolean"]

// Any number except "1".
["SetMinus", "Number", 1]

// The numbers 5, 6 or 7
["Set", 5, 6, 7]

```

The `Interval` and `Range` parametric domain functions also define new domains:

```json
// The numbers 5, 6 or 7
["Range", 5, 7]

// Any positive real number or zero
["Interval", 0, "+Infinity"]

// Any negative real number, but not zero
["Interval", "-Infinity", ["Open", 0]]

```

<div class='read-more'><a href="/guides/compute-engine/sets/">Learn more about <strong>Sets</strong>  and the composition operations you can use to define new domains<svg class="svg-chevron" ><use xlink:href="#svg-chevron"></use></svg></a></div>
=======
| Domain | Description |
| :--- | :--- |
| `ComplexTensor` | A tensor whose elements are complex numbers |
| `RealTensor` | A tensor whose elements are real numbers |
| `IntegerTensor` | A tensor whose elements are integers |
| `LogicalTensor` | A tensor whose elements are 0 or 1   |
| `Scalar` | A tensor of rank 0 |
| `Vector`<br>`Row`<br>`Column` | A tensor of rank 1. The argument of the parametric version specifies the number of elements in the vector. |
| `Matrix` | A tensor of rank 2. The argument of the parametric version specifies the number of rows and columns in the matrix.|
| `Quaternion` | A \\(2\times2\\) matrix of complex elements. [Quaternions](https://en.wikipedia.org/wiki/Quaternion) are commonly used to represent vectors in 3D space (\\(\mathbb{R}^3\\)) |
| `SquareMatrix` | A tensor with the same number of rows and columns |
| `MonomialMatrix` | A square matrix with exactly one non-zero entry in each row and column |
| `OrthogonalMatrix` | A real square matrix whose transpose is equal to its inverse: \\(Q^{\mathrm{T}}=Q^{-1}\\) |
| `PermutationMatrix` | A square matrix with with exactly one non-zero entry in each row and column |
| `DiagonalMatrix` | A matrix in which the elements outside the main diagonal are zero|
| `IdentityMatrix` | A diagonal matrix whose diagonal elements are 1 |
| `ZeroMatrix` |  A matrix whose elements are 0 |
| `SymmetricMatrix` | A real matrix that is equal to its transpose |
| `HermitianMatrix` | A complex matrix that is equal to its conjugate transpose |</div>

### Other Domains

<div class=symbols-table>

| Domain | Description |
| :--- | :--- |
| `Boolean` | `True` or `False` |
| `Domain` | The domain of all the domains |
| `MaybeBoolean` | `True` `False` or `Maybe` |
| `ParametricDomain` | The domain of all the parametric domains, that is the functions that can define a domain |
| `String` | A string of Unicode characters |
| `Symbol` | A string used to represent the name of a constant, variable or function in a MathJSON expression |

</div>
>>>>>>> 20e4dd6b
<|MERGE_RESOLUTION|>--- conflicted
+++ resolved
@@ -25,38 +25,25 @@
 
 # Domains
 
-A **domain**, such as `Integer` `Boolean`, is a **set** used to represent the possible values of an expression.
-
-
-<<<<<<< HEAD
-See the list below of the domains built-in the standard dictionary of the
-Comptue Engine.
+A **domain**, such as `Integer` `Boolean`, is a **set** used to represent the
+possible values of an expression.
+
+**Domains are similar to _types_ in programming languages.** They are used to
+select the correct function definition. For example a function `Add` could
+operate either on numbers or matrixes. The domain of the arguments is used to
+select the appropriate function definition. Domains are also used in symbolic
+manipulation algorithm to decide when certain manipulations are possible.
+
+The list below includes the domains that are included in the standard dictionary
+of the Compute Engine.
 
 ## Domains Lattice
 
-Domains are defined in a hierarchy (a lattice). The upper bound of the
-_domain&nbsp;lattice_ is `Anything` and the lower bound is `Nothing`.
-
-The _parent_ of a domain represent a _is-a_/_subset-of_ relationship, for
+**Domains are defined in a hierarchy (a lattice).** The upper bound of the
+lattice is `Anything` and the lower bound is `Nothing`.
+
+The _parent_ of a domain represents a _is-a_/_subset-of_ relationship, for
 example, a `List` _is-a_ `Collection`.
-=======
-**Domains are similar to _types_ in programming languages.** They are used to 
-select the correct function definition. For example a function `Add` could operate
-either on numbers or matrixes. The domain of the arguments is used to
-select the appropriate function definition. Domains are also used in symbolic manipulation
-algorithm to decide when certain manipulations are possible.
-
-The list below includes the domains that are included in the standard dictionary of the Compute Engine.
-
-
-
-## Domains Lattice
-
-**Domains are defined in a hierarchy (a lattice).** The upper bound of the
-lattice is `Anything` and the lower bound is `Nothing`. 
-
-The _parent_ of a domain represents a _is-a_/_subset-of_ relationship, for example, a `List` _is-a_ `Collection`.
->>>>>>> 20e4dd6b
 
 ![Anything domains](/assets/domains.001.jpeg 'The top-level domains')
 ![Tensor domains](/assets/domains.002.jpeg 'The Tensor sub-domains')
@@ -83,25 +70,15 @@
 // ➔ "Number": the result of the "Add" function
 // (its codomain) in general is a "Number"
 
-<<<<<<< HEAD
-engine.domain(engine.evaluate(['Add', 5, 2]));
-// ➔ "RealNumber"
-=======
 ce.domain(ce.evaluate(['Add', 5, 2]));
 // ➔ "Integer": once evaluated, the domain of the result may be more specific
->>>>>>> 20e4dd6b
 ```
 
 ## Defining New Domains
 
-A new domain can be defined using a **domain expression**, that is a set 
-expression using any of the any of the **set functions**: `Union` 
-`Intersection` `SetMinus`..., combined with domains and **parametric domain** functions.
-
-<<<<<<< HEAD
-**To convert a domain to a canonical form**, use
-`ce.format(<domain>, 'canonical-domain')`.
-=======
+A new domain can be defined using a **domain expression**, that is a set
+expression using any of the any of the **set functions**: `Union` `Intersection`
+`SetMinus`..., combined with domains and **parametric domain** functions.
 
 ```json
 //  A number or a boolean.
@@ -113,7 +90,6 @@
 
 <div class='read-more'><a href="/guides/compute-engine/sets/">Learn more about <strong>Sets</strong> and the set functions<svg class="svg-chevron" ><use xlink:href="#svg-chevron"></use></svg></a></div>
 
-
 **Parametric domains** are functions that define a domain:
 
 ```json
@@ -128,37 +104,30 @@
 such that \\( \mathord{min} \le x \le \mathord{max}, n \in \R \\).
 
 **To represent an open interval**, use the `Open` function:
-`["Interval", ["Open", <min>], <max>]` \\( \operatorname{min} \lt x \le \operatorname{max},
-n \in \R \\) or \\(x \in \rbrack \operatorname{min}, \operatorname{max} \rbrack \\).
-
-
-<div class=symbols-table>
-
-| Parametric Domain | Description |
-| :--- | :--- |
-| `Function` | `["Function", ...<arg-domain>, <co-domain>]` <br> For example, `["Function", "Number", "Boolean"]` is the domain of the functions that have a single argument, a number, and return a boolean (has a boolean codomain). |
-| `Interval` | `["Interval", <min>, <max>]` <br> The set of real numbers between `<min>` and `<max>`. Use `["Interval", ["Open", <min>], <max>]` to indicate an  open interval. |
-| `Multiple` | `["Multiple", <factor>, <domain>, <offset>]` <br> The set of numbers that satisfy `<factor> * x + <offset>` with `x` in `domain`. For example, the set of odd numbers is `["Multiple", 2, "Integer", 1]`|
-| `Range` | `["Range", <min>, <max>]` <br> The set of integers from `<min>` to `<max>` (inclusive). |
+`["Interval", ["Open", <min>], <max>]` \\( \operatorname{min} \lt x \le
+\operatorname{max}, n \in \R \\) or \\(x \in \rbrack \operatorname{min},
+\operatorname{max} \rbrack \\).
+
+<div class=symbols-table>
+
+| Parametric Domain | Description                                                                                                                                                                                                             |
+| :---------------- | :---------------------------------------------------------------------------------------------------------------------------------------------------------------------------------------------------------------------- |
+| `Function`        | `["Function", ...<arg-domain>, <co-domain>]` <br> For example, `["Function", "Number", "Boolean"]` is the domain of the functions that have a single argument, a number, and return a boolean (has a boolean codomain). |
+| `Interval`        | `["Interval", <min>, <max>]` <br> The set of real numbers between `<min>` and `<max>`. Use `["Interval", ["Open", <min>], <max>]` to indicate an open interval.                                                         |
+| `Multiple`        | `["Multiple", <factor>, <domain>, <offset>]` <br> The set of numbers that satisfy `<factor> * x + <offset>` with `x` in `domain`. For example, the set of odd numbers is `["Multiple", 2, "Integer", 1]`                |
+| `Range`           | `["Range", <min>, <max>]` <br> The set of integers from `<min>` to `<max>` (inclusive).                                                                                                                                 |
 
 </div>
 
-
-
-
-
 ## Simplifying Domains
 
 **To simplify a domain expression**, use `ce.simplify(<domain>)`.
->>>>>>> 20e4dd6b
 
 ```js
-ce.simplify(["SetMinus", "Integer", ["Range", "-Infinity", 0]]);
+ce.simplify(['SetMinus', 'Integer', ['Range', '-Infinity', 0]]);
 // ➔ ["Range", 1, "+Infinity]]
 
-ce.simplify(
-  ["Union", ["Number", 0, "+Infinity"], ["Number", "-Infinity", 5]],
-);
+ce.simplify(['Union', ['Number', 0, '+Infinity'], ['Number', '-Infinity', 5]]);
 // ➔ "ExtendedRealNumber"
 ```
 
@@ -168,51 +137,23 @@
 
 <div class=symbols-table>
 
-| Domain | Notation | Description |
-| :--- | :--- | :--- |
-| `AlgebraicNumber`| \\[ \mathbb{A} \\] | Elements are the root of a polynomial |
-| `ComplexNumber` | \\(\mathbb{C}\\) | A real or imaginary number |
-| `Integer` | \\(\mathbb{Z}\\) | The set of whole numbers: \\(\lbrace 0, 1, 2, 3\ldots\rbrace\\) and their additive inverse: \\(\lbrace -1, -2, -3\ldots\rbrace\\) |
-| `Number` |  | Any number, real or complex |
-| `RationalNumber` | \\(\mathbb{Q}\\) | A number which can be expressed as the quotient \\(p / q\\) of two integers \\(p, q \in \mathbb{Z}\\). |
-| `RealNumber` |\\(\mathbb{R}\\) | |
+| Domain            | Notation           | Description                                                                                                                       |
+| :---------------- | :----------------- | :-------------------------------------------------------------------------------------------------------------------------------- |
+| `AlgebraicNumber` | \\[ \mathbb{A} \\] | Elements are the root of a polynomial                                                                                             |
+| `ComplexNumber`   | \\(\mathbb{C}\\)   | A real or imaginary number                                                                                                        |
+| `Integer`         | \\(\mathbb{Z}\\)   | The set of whole numbers: \\(\lbrace 0, 1, 2, 3\ldots\rbrace\\) and their additive inverse: \\(\lbrace -1, -2, -3\ldots\rbrace\\) |
+| `Number`          |                    | Any number, real or complex                                                                                                       |
+| `RationalNumber`  | \\(\mathbb{Q}\\)   | A number which can be expressed as the quotient \\(p / q\\) of two integers \\(p, q \in \mathbb{Z}\\).                            |
+| `RealNumber`      | \\(\mathbb{R}\\)   |                                                                                                                                   |
 
 </div>
 
-
 ### Function Domains
 
 <div class=symbols-table>
 
-<<<<<<< HEAD
 | Domain                             | Description                                                                                                                                                                                                                                                          |
 | :--------------------------------- | :------------------------------------------------------------------------------------------------------------------------------------------------------------------------------------------------------------------------------------------------------------------- |
-| `Boolean`                          | `True` or `False`                                                                                                                                                                                                                                                    |
-| `MaybeBoolean`                     | `True` `False` or `Maybe`                                                                                                                                                                                                                                            |
-| `String`                           | A string of Unicode characters                                                                                                                                                                                                                                       |
-| `Symbol`                           | A string used to represent the name of a constant, variable or function in a MathJSON expression                                                                                                                                                                     |
-| `Integer`                          | \\(= \mathbb{Z}\\). The set of whole numbers: \\(0, 1, 2, 3\ldots\\) and their additive inverse: \\(-1, -2, -3, \ldots\\)                                                                                                                                            |
-| `RationalNumber`                   | \\(= \mathbb{Q}\\). A number which can be expressed as the quotient \\(\frac{p}{q}\\) of two integers \\(p, q \in \mathbb{Z}\\).                                                                                                                                     |
-| `RealNumber`                       | \\(= \mathbb{R}\\)                                                                                                                                                                                                                                                   |
-| `ImaginaryNumber`                  | Any purely imaginary value (including zero)                                                                                                                                                                                                                          |
-| `ComplexNumber`                    | \\(= \mathbb{C}\\). A real or imaginary number                                                                                                                                                                                                                       |
-| `ComplexTensor`                    | A tensor whose elements are complex numbers                                                                                                                                                                                                                          |
-| `RealTensor`                       | A tensor whose elements are real numbers                                                                                                                                                                                                                             |
-| `IntegerTensor`                    | A tensor whose elements are integers                                                                                                                                                                                                                                 |
-| `LogicalTensor`                    | A tensor whose elements are 0 or 1                                                                                                                                                                                                                                   |
-| `Scalar`                           | A tensor of rank 0                                                                                                                                                                                                                                                   |
-| `Vector`<br>`Row`<br>`Column`      | A tensor of rank 1. The argument of the parametric version specifies the number of elements in the vector.                                                                                                                                                           |
-| `Matrix`                           | A tensor of rank 2. The argument of the parametric version specifies the number of rows and columns in the matrix.                                                                                                                                                   |
-| `Quaternion`                       | A \\(2\times2\\) matrix of complex elements. [Quaternions](https://en.wikipedia.org/wiki/Quaternion) are commonly used to represent vectors in 3D space (\\(\mathbb{R}^3\\))                                                                                         |
-| `SquareMatrix`                     | A tensor with the same number of rows and columns                                                                                                                                                                                                                    |
-| `MonomialMatrix`                   | A square matrix with exactly one non-zero entry in each row and column                                                                                                                                                                                               |
-| `OrthogonalMatrix`                 | A real square matrix whose transpose is equal to its inverse: \\(Q^{\mathrm{T}}=Q^{-1}\\)                                                                                                                                                                            |
-| `PermutationMatrix`                | A square matrix with with exactly one non-zero entry in each row and column                                                                                                                                                                                          |
-| `DiagonalMatrix`                   | A matrix in which the elements outside the main diagonal are zero                                                                                                                                                                                                    |
-| `IdentityMatrix`                   | A diagonal matrix whose diagonal elements are 1                                                                                                                                                                                                                      |
-| `ZeroMatrix`                       | A matrix whose elements are 0                                                                                                                                                                                                                                        |
-| `SymmetricMatrix`                  | A real matrix that is equal to its transpose                                                                                                                                                                                                                         |
-| `HermitianMatrix`                  | A complex matrix that is equal to its conjugate transpose                                                                                                                                                                                                            |
 | `ContinuousFunction`               | A [continuous function](https://en.wikipedia.org/wiki/Continuous_function) is a function that has no abrupt change in value (no discontinuity). The [Weirestrass function](https://en.wikipedia.org/wiki/Weierstrass_function) is continuous, but not differentiable |
 | `TranscendentalFunction`           | A function not expressible as a finite combination of the algebraic operations of addition, subtraction, multiplication, division, raising to a power, and extracting a root. Example: "Log", "Sin"...                                                               |
 | `AlgebraicFunction`                | A function that can be defined as the root of a polynomial equation                                                                                                                                                                                                  |
@@ -225,125 +166,51 @@
 | `InfinitelyDifferentiableFunction` |                                                                                                                                                                                                                                                                      |
 | `RationalFunction`                 | A function that can be expressed as the ratio of two polynomials                                                                                                                                                                                                     |
 | `PolynomialFunction`               | A function expressed only with the operations of addition, subtraction, multiplication, and non-negative integer exponentiation                                                                                                                                      |
-| `QuadraticFunction`                | A function of the form \\(f(x) = ax^2+ bx + c\\)                                                                                                                                                                                                                     |
-| `LinearFunction`                   | \\(f(x) = ax+ b\\) A function that is the product of an argument plus a constant                                                                                                                                                                                     |
-| `ConstantFunction`                 | A function that always return the same value                                                                                                                                                                                                                         |
+| `QuadraticFunction`                | A function of the form \\( x \mapsto \ ax^2+ bx + c\\)                                                                                                                                                                                                               |
+| `LinearFunction`                   | A function that is the product of an argument plus a constant: \\(x \mapsto ax+ b\\)                                                                                                                                                                                 |
+| `ConstantFunction`                 | A function that always return the same value \\(x \mapsto c\\)                                                                                                                                                                                                       |
 | `MonotonicFunction`                |                                                                                                                                                                                                                                                                      |
 | `StrictMonotonicFunction`          |                                                                                                                                                                                                                                                                      |
-| `Predicate`                        | A function with a codomain (range) of `MaybeBoolean`                                                                                                                                                                                                                 |
+| `Predicate`                        | A function with a codomain of `MaybeBoolean`                                                                                                                                                                                                                         |
 | `LogicalFunction`                  | A predicate whose arguments are in the `MaybeBoolean` domain, for example the domain of `And` is `LogicalFunction`                                                                                                                                                   |
-| `Domain`                           | The domain of all the domains                                                                                                                                                                                                                                        |
-| `ParametricDomain`                 | The domain of all the parametric domains, that is the functions that can define a domain                                                                                                                                                                             |
-
-=======
-| Domain | Description |
-| :--- | :--- |
-| `ContinuousFunction` | A [continuous function](https://en.wikipedia.org/wiki/Continuous_function) is a function that has no abrupt change in value (no discontinuity). The [Weirestrass function](https://en.wikipedia.org/wiki/Weierstrass_function) is continuous, but not differentiable |
-| `TranscendentalFunction` | A function not expressible as a finite combination of the algebraic operations of addition, subtraction, multiplication, division, raising to a power, and extracting a root. Example: "Log", "Sin"... |
-| `AlgebraicFunction` | A function that can be defined as the root of a polynomial equation |
-| `PeriodicFunction` | A function that repeats its values at regular intervals |
-| `TrigonometricFunction` | Real functions which relate an angle of a right-angled triangle to ratios of two side lengths |
-| `HyperbolicFunction` | | 
-| `MonotonicFunction` | A function that is either entirely non-increasing, or entirely non-decreasing |
-| `StrictMonotonicFunction` | | 
-| `DifferentiableFunction` | A function whose derivative exists at each point in its domain | 
-| `InfinitelyDifferentiableFunction` | | 
-| `RationalFunction` | A function that can be expressed as the ratio of two polynomials |
-| `PolynomialFunction` | A function expressed only with the operations of addition, subtraction, multiplication, and non-negative integer exponentiation | 
-| `QuadraticFunction` |  A function of the form \\( x \mapsto \ ax^2+ bx + c\\) | 
-| `LinearFunction` | A function that is the product of an argument plus a constant: \\(x \mapsto ax+ b\\)  | 
-| `ConstantFunction` | A function that always return the same value \\(x \mapsto c\\)|
-| `MonotonicFunction` | | 
-| `StrictMonotonicFunction`  | | 
-| `Predicate`  | A function with a codomain of `MaybeBoolean` | 
-| `LogicalFunction`  | A predicate whose arguments are in the `MaybeBoolean` domain, for example the domain of `And` is `LogicalFunction` | 
->>>>>>> 20e4dd6b
+
 </div>
 
 ### Tensor Domains
-<div class=symbols-table>
-
-<<<<<<< HEAD
-**To represent an open interval**, use the `Open` function:
-`["Interval", ["Open", <min>], <max>]` \\( \operatorname{min} \lt x \le
-\operatorname{max}, n \in \R \\) or \\(x \in \rbrack \operatorname{min},
-\operatorname{max} \rbrack \\).
-
-<div class=symbols-table>
-
-| Parametric Domain | Description                                                                                                                                                                                                             |
-| :---------------- | :---------------------------------------------------------------------------------------------------------------------------------------------------------------------------------------------------------------------- |
-| `Function`        | `["Function", ...<arg-domain>, <co-domain>]` <br> For example, `["Function", "Number", "Boolean"]` is the domain of the functions that have a single argument, a number, and return a boolean (has a boolean codomain). |
-| `Interval`        | `["Interval", <min>, <max>]` <br> The set of real numbers between `<min>` and `<max>`. Use `["Interval", ["Open", <min>], <max>]` to indicate an open interval.                                                         |
-| `Range`           | `["Range", <min>, <max>]` <br> The set of integers from `<min>` to `<max>` (inclusive).                                                                                                                                 |
-
-</div>
-
-## Defining New Domains
-
-**To define new domains**, use set operations such as `Union`, `Intersection`,
-`SetMinus` or `Set`.
-
-```json
-//  A number or a boolean.
-["Union", "Number", "Boolean"]
-
-// Any number except "1".
-["SetMinus", "Number", 1]
-
-// The numbers 5, 6 or 7
-["Set", 5, 6, 7]
-
-```
-
-The `Interval` and `Range` parametric domain functions also define new domains:
-
-```json
-// The numbers 5, 6 or 7
-["Range", 5, 7]
-
-// Any positive real number or zero
-["Interval", 0, "+Infinity"]
-
-// Any negative real number, but not zero
-["Interval", "-Infinity", ["Open", 0]]
-
-```
-
-<div class='read-more'><a href="/guides/compute-engine/sets/">Learn more about <strong>Sets</strong>  and the composition operations you can use to define new domains<svg class="svg-chevron" ><use xlink:href="#svg-chevron"></use></svg></a></div>
-=======
-| Domain | Description |
-| :--- | :--- |
-| `ComplexTensor` | A tensor whose elements are complex numbers |
-| `RealTensor` | A tensor whose elements are real numbers |
-| `IntegerTensor` | A tensor whose elements are integers |
-| `LogicalTensor` | A tensor whose elements are 0 or 1   |
-| `Scalar` | A tensor of rank 0 |
-| `Vector`<br>`Row`<br>`Column` | A tensor of rank 1. The argument of the parametric version specifies the number of elements in the vector. |
-| `Matrix` | A tensor of rank 2. The argument of the parametric version specifies the number of rows and columns in the matrix.|
-| `Quaternion` | A \\(2\times2\\) matrix of complex elements. [Quaternions](https://en.wikipedia.org/wiki/Quaternion) are commonly used to represent vectors in 3D space (\\(\mathbb{R}^3\\)) |
-| `SquareMatrix` | A tensor with the same number of rows and columns |
-| `MonomialMatrix` | A square matrix with exactly one non-zero entry in each row and column |
-| `OrthogonalMatrix` | A real square matrix whose transpose is equal to its inverse: \\(Q^{\mathrm{T}}=Q^{-1}\\) |
-| `PermutationMatrix` | A square matrix with with exactly one non-zero entry in each row and column |
-| `DiagonalMatrix` | A matrix in which the elements outside the main diagonal are zero|
-| `IdentityMatrix` | A diagonal matrix whose diagonal elements are 1 |
-| `ZeroMatrix` |  A matrix whose elements are 0 |
-| `SymmetricMatrix` | A real matrix that is equal to its transpose |
-| `HermitianMatrix` | A complex matrix that is equal to its conjugate transpose |</div>
+
+<div class=symbols-table>
+
+| Domain                        | Description                                                                                                                                                                  |
+| :---------------------------- | :--------------------------------------------------------------------------------------------------------------------------------------------------------------------------- | ------ |
+| `ComplexTensor`               | A tensor whose elements are complex numbers                                                                                                                                  |
+| `RealTensor`                  | A tensor whose elements are real numbers                                                                                                                                     |
+| `IntegerTensor`               | A tensor whose elements are integers                                                                                                                                         |
+| `LogicalTensor`               | A tensor whose elements are 0 or 1                                                                                                                                           |
+| `Scalar`                      | A tensor of rank 0                                                                                                                                                           |
+| `Vector`<br>`Row`<br>`Column` | A tensor of rank 1. The argument of the parametric version specifies the number of elements in the vector.                                                                   |
+| `Matrix`                      | A tensor of rank 2. The argument of the parametric version specifies the number of rows and columns in the matrix.                                                           |
+| `Quaternion`                  | A \\(2\times2\\) matrix of complex elements. [Quaternions](https://en.wikipedia.org/wiki/Quaternion) are commonly used to represent vectors in 3D space (\\(\mathbb{R}^3\\)) |
+| `SquareMatrix`                | A tensor with the same number of rows and columns                                                                                                                            |
+| `MonomialMatrix`              | A square matrix with exactly one non-zero entry in each row and column                                                                                                       |
+| `OrthogonalMatrix`            | A real square matrix whose transpose is equal to its inverse: \\(Q^{\mathrm{T}}=Q^{-1}\\)                                                                                    |
+| `PermutationMatrix`           | A square matrix with with exactly one non-zero entry in each row and column                                                                                                  |
+| `DiagonalMatrix`              | A matrix in which the elements outside the main diagonal are zero                                                                                                            |
+| `IdentityMatrix`              | A diagonal matrix whose diagonal elements are 1                                                                                                                              |
+| `ZeroMatrix`                  | A matrix whose elements are 0                                                                                                                                                |
+| `SymmetricMatrix`             | A real matrix that is equal to its transpose                                                                                                                                 |
+| `HermitianMatrix`             | A complex matrix that is equal to its conjugate transpose                                                                                                                    | </div> |
 
 ### Other Domains
 
 <div class=symbols-table>
 
-| Domain | Description |
-| :--- | :--- |
-| `Boolean` | `True` or `False` |
-| `Domain` | The domain of all the domains |
-| `MaybeBoolean` | `True` `False` or `Maybe` |
-| `ParametricDomain` | The domain of all the parametric domains, that is the functions that can define a domain |
-| `String` | A string of Unicode characters |
-| `Symbol` | A string used to represent the name of a constant, variable or function in a MathJSON expression |
-
-</div>
->>>>>>> 20e4dd6b
+| Domain             | Description                                                                                      |
+| :----------------- | :----------------------------------------------------------------------------------------------- |
+| `Boolean`          | `True` or `False`                                                                                |
+| `Domain`           | The domain of all the domains                                                                    |
+| `MaybeBoolean`     | `True` `False` or `Maybe`                                                                        |
+| `ParametricDomain` | The domain of all the parametric domains, that is the functions that can define a domain         |
+| `String`           | A string of Unicode characters                                                                   |
+| `Symbol`           | A string used to represent the name of a constant, variable or function in a MathJSON expression |
+
+</div>